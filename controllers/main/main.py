<<<<<<< HEAD
from controller import Robot, Camera, Keyboard
=======
from controller import Robot, Keyboard
>>>>>>> 9780a8cd
import cv2
import numpy as np
from move import MovementController

TIME_STEP = 32

robot = Robot()
camera = robot.getDevice("camera")
camera.enable(TIME_STEP)

<<<<<<< HEAD
move = MovementController(robot)
SPEED = 3.0

keyboard = Keyboard()
keyboard.enable(TIME_STEP)
=======
keyboard = Keyboard()
keyboard.enable(TIME_STEP)

movement = MovementController(robot)

width = camera.getWidth()
height = camera.getHeight()

def detect_black_objects(image):
    gray = cv2.cvtColor(image, cv2.COLOR_BGR2GRAY)
    _, black_mask = cv2.threshold(gray, 50, 255, cv2.THRESH_BINARY_INV)
    contours = cv2.findContours(black_mask.copy(), cv2.RETR_EXTERNAL, cv2.CHAIN_APPROX_SIMPLE)
    contours = contours[0] if len(contours) == 2 else contours[1]
    contours = sorted(contours, key=cv2.contourArea, reverse=True)
    return black_mask, contours

def detect_red_lines(image):
    hsv = cv2.cvtColor(image, cv2.COLOR_BGR2HSV)
    lower_red1 = np.array([0, 120, 70])
    upper_red1 = np.array([10, 255, 255])
    lower_red2 = np.array([160, 120, 70])
    upper_red2 = np.array([180, 255, 255])
    mask1 = cv2.inRange(hsv, lower_red1, upper_red1)
    mask2 = cv2.inRange(hsv, lower_red2, upper_red2)
    red_mask = cv2.bitwise_or(mask1, mask2)
    contours = cv2.findContours(red_mask.copy(), cv2.RETR_EXTERNAL, cv2.CHAIN_APPROX_SIMPLE)
    contours = contours[0] if len(contours) == 2 else contours[1]
    contours = sorted(contours, key=cv2.contourArea, reverse=True)
    return red_mask, contours

def handle_keyboard_input(key):
    if key == Keyboard.UP:
        movement.move(5.0, 5.0)
    elif key == Keyboard.DOWN:
        movement.move(-5.0, -5.0)
    elif key == Keyboard.LEFT:
        movement.move(-3.0, 3.0)
    elif key == Keyboard.RIGHT:
        movement.move(3.0, -3.0)
    else:
        movement.move(0.0, 0.0)

cv2.namedWindow("Webots Vision Grid", cv2.WINDOW_NORMAL)
>>>>>>> 9780a8cd

while robot.step(TIME_STEP) != -1:
    key = keyboard.getKey()
    handle_keyboard_input(key)

    image = camera.getImage()
    img_array = np.frombuffer(image, np.uint8).reshape((height, width, 4))
    img_bgr = cv2.cvtColor(img_array, cv2.COLOR_BGRA2BGR)

<<<<<<< HEAD
    # Convert Webots image to OpenCV format
    img = np.frombuffer(image, np.uint8).reshape((height, width, 4))
    img_bgr = cv2.cvtColor(img, cv2.COLOR_BGRA2BGR)
    
    # Convert to grayscale and detect edges
    # Convert to grayscale
    gray = cv2.cvtColor(img_bgr, cv2.COLOR_BGR2GRAY)

    # Shadow suppression - treat pixels above threshold as background/shadows
    _, shadow_mask = cv2.threshold(gray, 90, 255, cv2.THRESH_BINARY_INV)  # Adjust 120 as needed

    # Apply mask to make shadows white (will be ignored by edge detection)
    gray[shadow_mask == 0] = 255  # Set shadow areas to white
=======
    # Detect features
    black_mask, black_contours = detect_black_objects(img_bgr)
    red_mask, red_contours = detect_red_lines(img_bgr)

    # Overlay contours
    overlay = img_bgr.copy()
    if black_contours:
        cv2.drawContours(overlay, black_contours[:3], -1, (0, 255, 255), 2)
    if red_contours:
        cv2.drawContours(overlay, red_contours[:1], -1, (0, 0, 255), 2)

    # Convert masks to BGR for consistent stacking
    black_bgr = cv2.cvtColor(black_mask, cv2.COLOR_GRAY2BGR)
    red_bgr = cv2.cvtColor(red_mask, cv2.COLOR_GRAY2BGR)

    # Resize views for 2x2 layout (optional scale factor)
    scale = 2  # Increase for bigger display
    view_size = (width * scale, height * scale)
    views = [
        cv2.resize(img_bgr, view_size),
        cv2.resize(black_bgr, view_size),
        cv2.resize(red_bgr, view_size),
        cv2.resize(overlay, view_size)
    ]

    # Arrange into 2x2 grid
    top_row = np.hstack((views[0], views[1]))
    bottom_row = np.hstack((views[2], views[3]))
    grid = np.vstack((top_row, bottom_row))

    cv2.imshow("Webots Vision Grid", grid)
>>>>>>> 9780a8cd

    # Now proceed with your edge detection
    edges = cv2.Canny(gray, 60, 150)
    
    # Convert edges to BGR for display
    edges_bgr = cv2.cvtColor(edges, cv2.COLOR_GRAY2BGR)
    
    # Detect lines using probabilistic Hough Transform
    lines = cv2.HoughLinesP(edges, rho=1, theta=np.pi/180, 
                          threshold=20,  # Lower threshold for more lines
                          minLineLength=1,  # Smaller minimum length
                          maxLineGap=1)
    
    # Create a copy of edges_bgr to draw red lines on
    edges_with_red_lines = edges_bgr.copy()
    
    if lines is not None:
        # Calculate angles and filter for "relatively vertical" lines
        vertical_lines = []
        for line in lines:
            x1, y1, x2, y2 = line[0]
            angle = np.abs(np.arctan2(y2 - y1, x2 - x1) * 180 / np.pi)
            
            # Consider lines between 70-110 degrees as "vertical enough"
            if 60 < angle < 120:
                vertical_lines.append(line)
        
        # Draw all vertical lines in red
        for line in vertical_lines:
            x1, y1, x2, y2 = line[0]
            cv2.line(edges_with_red_lines, (x1, y1), (x2, y2), (0, 0, 255), 2)
    
    # Stack original, edges, and edges with red lines
    combined = np.hstack((img_bgr, edges_with_red_lines))
    
    cv2.imshow("Original | Edges | Vertical Lines (Red)", combined)
    
    if cv2.waitKey(1) & 0xFF == ord('q'):
        break
<<<<<<< HEAD
    
    key = keyboard.getKey()
    
    if key == Keyboard.UP:
        move.move(SPEED, SPEED)
    elif key == Keyboard.DOWN:
        move.move(-SPEED, -SPEED)
    elif key == Keyboard.LEFT:
        move.move(-SPEED, SPEED)
    elif key == Keyboard.RIGHT:
        move.move(SPEED, -SPEED)
    else:
        move.stop()
=======
>>>>>>> 9780a8cd

cv2.destroyAllWindows()<|MERGE_RESOLUTION|>--- conflicted
+++ resolved
@@ -1,8 +1,4 @@
-<<<<<<< HEAD
 from controller import Robot, Camera, Keyboard
-=======
-from controller import Robot, Keyboard
->>>>>>> 9780a8cd
 import cv2
 import numpy as np
 from move import MovementController
@@ -13,15 +9,9 @@
 camera = robot.getDevice("camera")
 camera.enable(TIME_STEP)
 
-<<<<<<< HEAD
-move = MovementController(robot)
-SPEED = 3.0
-
 keyboard = Keyboard()
 keyboard.enable(TIME_STEP)
-=======
-keyboard = Keyboard()
-keyboard.enable(TIME_STEP)
+SPEED = 3.0
 
 movement = MovementController(robot)
 
@@ -63,7 +53,6 @@
         movement.move(0.0, 0.0)
 
 cv2.namedWindow("Webots Vision Grid", cv2.WINDOW_NORMAL)
->>>>>>> 9780a8cd
 
 while robot.step(TIME_STEP) != -1:
     key = keyboard.getKey()
@@ -73,21 +62,6 @@
     img_array = np.frombuffer(image, np.uint8).reshape((height, width, 4))
     img_bgr = cv2.cvtColor(img_array, cv2.COLOR_BGRA2BGR)
 
-<<<<<<< HEAD
-    # Convert Webots image to OpenCV format
-    img = np.frombuffer(image, np.uint8).reshape((height, width, 4))
-    img_bgr = cv2.cvtColor(img, cv2.COLOR_BGRA2BGR)
-    
-    # Convert to grayscale and detect edges
-    # Convert to grayscale
-    gray = cv2.cvtColor(img_bgr, cv2.COLOR_BGR2GRAY)
-
-    # Shadow suppression - treat pixels above threshold as background/shadows
-    _, shadow_mask = cv2.threshold(gray, 90, 255, cv2.THRESH_BINARY_INV)  # Adjust 120 as needed
-
-    # Apply mask to make shadows white (will be ignored by edge detection)
-    gray[shadow_mask == 0] = 255  # Set shadow areas to white
-=======
     # Detect features
     black_mask, black_contours = detect_black_objects(img_bgr)
     red_mask, red_contours = detect_red_lines(img_bgr)
@@ -119,61 +93,21 @@
     grid = np.vstack((top_row, bottom_row))
 
     cv2.imshow("Webots Vision Grid", grid)
->>>>>>> 9780a8cd
 
-    # Now proceed with your edge detection
-    edges = cv2.Canny(gray, 60, 150)
-    
-    # Convert edges to BGR for display
-    edges_bgr = cv2.cvtColor(edges, cv2.COLOR_GRAY2BGR)
-    
-    # Detect lines using probabilistic Hough Transform
-    lines = cv2.HoughLinesP(edges, rho=1, theta=np.pi/180, 
-                          threshold=20,  # Lower threshold for more lines
-                          minLineLength=1,  # Smaller minimum length
-                          maxLineGap=1)
-    
-    # Create a copy of edges_bgr to draw red lines on
-    edges_with_red_lines = edges_bgr.copy()
-    
-    if lines is not None:
-        # Calculate angles and filter for "relatively vertical" lines
-        vertical_lines = []
-        for line in lines:
-            x1, y1, x2, y2 = line[0]
-            angle = np.abs(np.arctan2(y2 - y1, x2 - x1) * 180 / np.pi)
-            
-            # Consider lines between 70-110 degrees as "vertical enough"
-            if 60 < angle < 120:
-                vertical_lines.append(line)
-        
-        # Draw all vertical lines in red
-        for line in vertical_lines:
-            x1, y1, x2, y2 = line[0]
-            cv2.line(edges_with_red_lines, (x1, y1), (x2, y2), (0, 0, 255), 2)
-    
-    # Stack original, edges, and edges with red lines
-    combined = np.hstack((img_bgr, edges_with_red_lines))
-    
-    cv2.imshow("Original | Edges | Vertical Lines (Red)", combined)
-    
     if cv2.waitKey(1) & 0xFF == ord('q'):
         break
-<<<<<<< HEAD
     
     key = keyboard.getKey()
     
     if key == Keyboard.UP:
-        move.move(SPEED, SPEED)
+        movement.move(SPEED, SPEED)
     elif key == Keyboard.DOWN:
-        move.move(-SPEED, -SPEED)
+        movement.move(-SPEED, -SPEED)
     elif key == Keyboard.LEFT:
-        move.move(-SPEED, SPEED)
+        movement.move(-SPEED, SPEED)
     elif key == Keyboard.RIGHT:
-        move.move(SPEED, -SPEED)
+        movement.move(SPEED, -SPEED)
     else:
-        move.stop()
-=======
->>>>>>> 9780a8cd
+        movement.stop()
 
 cv2.destroyAllWindows()